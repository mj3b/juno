import tempfile
from datetime import datetime, timedelta

# Import JUNO Phase 2 components
from juno.core.memory.memory_layer import MemoryLayer, MemoryType, MemoryEntry
<<<<<<< HEAD
=======


def create_memory_layer(tmp_path):
    return MemoryLayer(db_path=str(tmp_path / "memory.db"))
>>>>>>> cbaea17b


def test_store_and_retrieve_memory(tmp_path):
    layer = create_memory_layer(tmp_path)
    entry = MemoryEntry(
        id="entry1",
        memory_type=MemoryType.EPISODIC,
        content={"event": "unit_test"},
        context={"user": "tester"},
        confidence=0.9,
        timestamp=datetime.now(),
        tags=["test"],
    )
    assert layer.store_memory(entry)
    memories = layer.retrieve_memories(memory_type=MemoryType.EPISODIC)
    assert any(m.id == "entry1" for m in memories)


def test_update_confidence(tmp_path):
    layer = create_memory_layer(tmp_path)
    entry = MemoryEntry(
        id="conf",
        memory_type=MemoryType.EPISODIC,
        content={},
        context={},
        confidence=0.5,
        timestamp=datetime.now(),
    )
    layer.store_memory(entry)
    assert layer.update_confidence("conf", 0.8)
    memories = layer.retrieve_memories(memory_type=MemoryType.EPISODIC)
    assert memories[0].confidence == 0.8


def test_cleanup_expired(tmp_path):
    layer = create_memory_layer(tmp_path)
    expired = MemoryEntry(
        id="old",
        memory_type=MemoryType.EPISODIC,
        content={},
        context={},
        confidence=1.0,
        timestamp=datetime.now() - timedelta(days=2),
        expires_at=datetime.now() - timedelta(days=1),
    )
    valid = MemoryEntry(
        id="new",
        memory_type=MemoryType.EPISODIC,
        content={},
        context={},
        confidence=1.0,
        timestamp=datetime.now(),
        expires_at=datetime.now() + timedelta(days=1),
    )
    layer.store_memory(expired)
    layer.store_memory(valid)
    deleted = layer.cleanup_expired()
    assert deleted >= 1
    remaining = layer.retrieve_memories()
    assert any(m.id == "new" for m in remaining)<|MERGE_RESOLUTION|>--- conflicted
+++ resolved
@@ -3,13 +3,10 @@
 
 # Import JUNO Phase 2 components
 from juno.core.memory.memory_layer import MemoryLayer, MemoryType, MemoryEntry
-<<<<<<< HEAD
-=======
 
 
 def create_memory_layer(tmp_path):
     return MemoryLayer(db_path=str(tmp_path / "memory.db"))
->>>>>>> cbaea17b
 
 
 def test_store_and_retrieve_memory(tmp_path):
